from . import lr_scheduler as lr_scheduler
from .adadelta import Adadelta
<<<<<<< HEAD
from .adam import Adam
=======
from .sgd import SGD
>>>>>>> f82e055c
<|MERGE_RESOLUTION|>--- conflicted
+++ resolved
@@ -1,7 +1,4 @@
 from . import lr_scheduler as lr_scheduler
 from .adadelta import Adadelta
-<<<<<<< HEAD
 from .adam import Adam
-=======
-from .sgd import SGD
->>>>>>> f82e055c
+from .sgd import SGD