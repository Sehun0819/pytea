--- conflicted
+++ resolved
@@ -527,10 +527,7 @@
         }
     }
 
-<<<<<<< HEAD
-    function genNdarray<T>(ctx: Context<T>, shape: ExpShape, source?: CodeSource): ContextSet<ShValue> {
-=======
-    export function flatten(ctx: Context<LCBase.ExplicitParams>, source?: ParseNode): ContextSet<ShValue> {
+    export function flatten(ctx: Context<LCBase.ExplicitParams>, source?: CodeSource): ContextSet<ShValue> {
         const params = ctx.retVal.params;
         if (params.length < 1) {
             return ctx.warnTensorWithMsg(
@@ -554,13 +551,10 @@
         // np.flatten only outputs 1-D array
         const returnShape = ExpShape.fromConst(1, [ExpNum.numel(inputShape, source)], source);
 
-        return ctx
-            .require([])
-            .flatMap((ctx) => genNdarray(ctx, returnShape, source));
-    }
-
-    function genNdarray<T>(ctx: Context<T>, shape: ExpShape, source?: ParseNode): ContextSet<ShValue> {
->>>>>>> 3055a8c7
+        return ctx.require([]).flatMap((ctx) => genNdarray(ctx, returnShape, source));
+    }
+
+    function genNdarray<T>(ctx: Context<T>, shape: ExpShape, source?: CodeSource): ContextSet<ShValue> {
         const newShape = simplifyShape(ctx.ctrSet, shape);
 
         return TorchBackend.libClassInit(ctx, 'numpy.ndarray', [SVSize.createSize(ctx, newShape, source)], source);
