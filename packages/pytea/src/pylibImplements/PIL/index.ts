import { fetchAddr } from '../../backend/backUtils';
import { Context, ContextSet } from '../../backend/context';
import { fetchSize, simplifyShape } from '../../backend/expUtils';
<<<<<<< HEAD
import { CodeSource, ShValue, SVNone, SVSize, SVType } from '../../backend/sharpValues';
=======
import { ShValue, SVInt, SVSize, SVNone, SVType } from '../../backend/sharpValues';
>>>>>>> 2b87ac89
import { ExpNum, ExpShape } from '../../backend/symExpressions';
import { LCImpl } from '..';
import { LCBase } from '../libcall';

export namespace PILLCImpl {
    export function blend(ctx: Context<LCBase.ExplicitParams>, source?: CodeSource): ContextSet<ShValue> {
        const params = ctx.retVal.params;
        if (params.length !== 3) {
            return ctx.warnTensorWithMsg(
                `from 'LibCall.PIL.blend': got insufficient number of argument: ${params.length}`,
                source
            );
        }

        const heap = ctx.heap;
        const [im1Addr, im2Addr, alphaAddr] = params;

        const im1Size = fetchSize(im1Addr, heap);
        const im2Size = fetchSize(im2Addr, heap);
        const alpha = fetchAddr(alphaAddr, heap);

        if (typeof im1Size === 'string') {
            return ctx.warnTensorWithMsg(`from 'LibCall.PIL.blend: ${im1Size}`, source);
        } else if (typeof im2Size === 'string') {
            return ctx.warnTensorWithMsg(`from 'LibCall.PIL.blend: ${im2Size}`, source);
        }
        if (alpha?.type !== SVType.Int && alpha?.type !== SVType.Float) {
            return ctx.warnTensorWithMsg(
                `from 'LibCall.PIL.blend: alpha value is not a number.` +
                    ` got ${alpha ? ShValue.toString(alpha) : undefined}`,
                source
            );
        }

        const im1Shape = im1Size.shape;
        const im2Shape = im2Size.shape;

        // Just add constraint.
        // New image returned by Image.blend() is created in python interface(pytea/pylib/PIL/Image.py).
        return ctx
            .require(
                [ctx.genEq(im1Shape, im2Shape, source)],
                `from 'LibCall.PIL.blend: shapes of images must be equal.`,
                source
            )
            .return(SVNone.create());
    }

    export function fromarray(ctx: Context<LCBase.ExplicitParams>, source?: CodeSource): ContextSet<ShValue> {
        const params = ctx.retVal.params;
        if (params.length !== 3) {
            return ctx.warnTensorWithMsg(
                `from 'LibCall.PIL.fromarray': got insufficient number of argument: ${params.length}`,
                source
            );
        }

        const heap = ctx.heap;
        const [imageAddr, objAddr, modeAddr] = params;

        const image = fetchAddr(imageAddr, heap);
        const objSize = fetchSize(objAddr, heap);

        if (imageAddr.type !== SVType.Addr || image?.type !== SVType.Object) {
            return ctx
                .warnWithMsg(
                    `from 'LibCall.PIL.fromarray': not an object type:\n\t${imageAddr.toString()} -> ${image?.toString()}`,
                    source
                )
                .toSet();
        }
        if (typeof objSize === 'string') {
            return ctx.warnTensorWithMsg(`from 'LibCall.PIL.fromarray: ${objSize}`, source);
        }

        const shape = objSize.shape;
        const rank = ExpShape.getRank(shape);

        const isRankTwo = ctx.genEq(2, rank, source);
        const [rankTwoPath, rankThreePath] = ctx.ifThenElse(isRankTwo, source);

        const leftPath = rankTwoPath.flatMap((ctx) => {
            // [H, W] -> [1, H, W]
            const newShape = simplifyShape(
                ctx.ctrSet,
                ExpShape.concat(ExpShape.fromConst(1, [1], source), shape, source)
            );

            const newImage = SVSize.fromObject(ctx, image, newShape);
            return ctx.setHeap(ctx.heap.setVal(imageAddr, newImage)).toSetWith(newImage);
        });

        const rightPath = rankThreePath.flatMap((ctx) => {
            // [H, W, C] -> [C, H, W]
            const channel = ExpNum.index(shape, 2, source);
            const shapeC = ExpShape.fromConst(1, [channel], source);
            const shapeHW = ExpShape.slice(shape, 0, 2, source);
            const newShape = simplifyShape(ctx.ctrSet, ExpShape.concat(shapeC, shapeHW));

            return ctx
                .require(
                    [ctx.genEq(3, rank, source)],
                    `from 'LibCall.PIL.fromarray: rank must be 2 or 3. got ${
                        typeof rank === 'number' ? rank : ExpNum.toString(rank)
                    }`,
                    source
                )
                .require(
                    [ctx.genLte(1, channel, source), ctx.genLte(channel, 4, source)],
                    `from 'LibCall.PIL.fromarray: channel must be 1 ~ 4. got ${
                        typeof channel === 'number' ? channel : ExpNum.toString(channel)
                    }`,
                    source
                )
                .map((ctx) => {
                    const newImage = SVSize.fromObject(ctx, image, newShape);
                    return ctx.setHeap(ctx.heap.setVal(imageAddr, newImage)).setRetVal(newImage);
                });
        });

        return leftPath.join(rightPath);
    }

    export function getChannel(ctx: Context<LCBase.ExplicitParams>, source?: ParseNode): ContextSet<ShValue> {
        const params = ctx.retVal.params;
        if (params.length !== 1) {
            return ctx.warnTensorWithMsg(
                `from 'LibCall.PIL.getChannel': got insufficient number of argument: ${params.length}`,
                source
            );
        }

        const { env, heap } = ctx;
        const [imageAddr] = params;

        const image = fetchAddr(imageAddr, heap);
        if (!(image && image instanceof SVSize)) {
            return ctx.warnWithMsg(`from 'LibCall.PIL.getChannel': input is not a Size type`, source).toSet();
        }

        const shape = image.shape;
        const channel = ExpNum.index(shape, 0, source);

        return ctx.toSetWith(SVInt.create(channel));
    }

    export const libCallImpls: { [key: string]: LCImpl } = {
        blend,
        fromarray,
        getChannel,
    };
}

export const libCallMap: Map<string, LCImpl> = new Map([...Object.entries(PILLCImpl.libCallImpls)]);<|MERGE_RESOLUTION|>--- conflicted
+++ resolved
@@ -1,11 +1,7 @@
 import { fetchAddr } from '../../backend/backUtils';
 import { Context, ContextSet } from '../../backend/context';
 import { fetchSize, simplifyShape } from '../../backend/expUtils';
-<<<<<<< HEAD
-import { CodeSource, ShValue, SVNone, SVSize, SVType } from '../../backend/sharpValues';
-=======
-import { ShValue, SVInt, SVSize, SVNone, SVType } from '../../backend/sharpValues';
->>>>>>> 2b87ac89
+import { CodeSource, ShValue, SVInt, SVNone, SVSize, SVType } from '../../backend/sharpValues';
 import { ExpNum, ExpShape } from '../../backend/symExpressions';
 import { LCImpl } from '..';
 import { LCBase } from '../libcall';
@@ -129,7 +125,7 @@
         return leftPath.join(rightPath);
     }
 
-    export function getChannel(ctx: Context<LCBase.ExplicitParams>, source?: ParseNode): ContextSet<ShValue> {
+    export function getChannel(ctx: Context<LCBase.ExplicitParams>, source?: CodeSource): ContextSet<ShValue> {
         const params = ctx.retVal.params;
         if (params.length !== 1) {
             return ctx.warnTensorWithMsg(
