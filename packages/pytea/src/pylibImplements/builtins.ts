--- conflicted
+++ resolved
@@ -396,11 +396,6 @@
         if (dict?.type !== SVType.Object || !key || !value) {
             return ctx.warnWithMsg(`from 'LibCall.builtins.dict_setitem': invalid value type`, source).toSet();
         }
-<<<<<<< HEAD
-        if (typeof key.value !== 'string') {
-            return ctx
-                .warnWithMsg(`from 'LibCall.builtins.dict_setitem': does not supports symbolic string`, source)
-=======
         if (key.type === SVType.Int) {
             const keyRng = ctx.getCachedRange(key.value);
             if (keyRng?.toIntRange()?.isConst()) {
@@ -415,7 +410,6 @@
         } else {
             return ctx
                 .warnWithMsg(`from 'LibCall.builtins.dict_setitem': currently only supports int or string key`, source)
->>>>>>> 2b87ac89
                 .toSet();
         }
 
@@ -448,11 +442,6 @@
         if (dict?.type !== SVType.Object || !key) {
             return ctx.warnWithMsg(`from 'LibCall.builtins.dict_getitem': invalid value type`, source).toSet();
         }
-<<<<<<< HEAD
-        if (typeof key.value !== 'string') {
-            return ctx
-                .warnWithMsg(`from 'LibCall.builtins.dict_getitem': does not supports symbolic string`, source)
-=======
         if (key.type === SVType.Int) {
             const keyRng = ctx.getCachedRange(key.value);
             if (keyRng?.toIntRange()?.isConst()) {
@@ -467,7 +456,6 @@
         } else {
             return ctx
                 .warnWithMsg(`from 'LibCall.builtins.dict_setitem': currently only supports int or string key`, source)
->>>>>>> 2b87ac89
                 .toSet();
         }
 
